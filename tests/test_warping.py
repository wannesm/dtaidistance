--- conflicted
+++ resolved
@@ -16,18 +16,6 @@
     with util_numpy.test_uses_numpy() as np:
         s1 = np.array([0., 0, 1, 2, 1, 0, 1, 0, 0, 2, 1, 0, 0])
         s2 = np.array([0., 1, 2, 3, 1, 0, 0, 0, 2, 1, 0, 0, 0])
-<<<<<<< HEAD
-        r, path = dtw.warp(s1, s2)
-        try:
-            if directory:
-                dtwvis.plot_warp(s1, s2, r, path, filename=str(directory / "test_normalize1.png"))
-            r_c = np.array([0., 1., 2., 2., 1., 0.5, 0., 0., 2., 1., 0., 0., 0.])
-            if directory:
-                path = dtw.warping_path(s1, s2, psi=2)
-                dtwvis.plot_warping(s1, s2, path, filename=str(directory / "test_normalize2.png"))
-        except MatplotlibException:
-            pass
-=======
         r, path1 = dtw.warp(s1, s2)
         path2 = dtw.warping_path(s1, s2, psi=2)
         if not dtwvis.test_without_visualization():
@@ -35,7 +23,6 @@
                 dtwvis.plot_warp(s1, s2, r, path1, filename=str(directory / "test_normalize1.png"))
                 dtwvis.plot_warping(s1, s2, path2, filename=str(directory / "test_normalize2.png"))
         r_c = np.array([0., 1., 2., 2., 1., 0.5, 0., 0., 2., 1., 0., 0., 0.])
->>>>>>> bce1efda
         np.testing.assert_almost_equal(r, r_c, decimal=4)
 
 
@@ -48,17 +35,9 @@
         d2, paths2 = dtw.warping_paths_fast(s1, s2, psi=2)
         path1 = dtw.best_path(paths1)
         path2 = dtw.best_path(paths2)
-<<<<<<< HEAD
-        try:
-            if directory:
-                dtwvis.plot_warpingpaths(s1, s2, paths1, path1, filename=directory / "normalize.png")
-        except MatplotlibException:
-            pass
-=======
         if not dtwvis.test_without_visualization():
             if directory:
                 dtwvis.plot_warpingpaths(s1, s2, paths1, path1, filename=directory / "normalize.png")
->>>>>>> bce1efda
         np.testing.assert_almost_equal(d1, d2, decimal=4)
         np.testing.assert_almost_equal(paths1, paths2, decimal=4)
         np.testing.assert_almost_equal(path1, path2, decimal=4)
@@ -77,22 +56,13 @@
         #         s2[idx] += (random.random() - 0.5) / 2
         d, paths = dtw.warping_paths(s1, s2, psi=2, window=25)
         path = dtw.warping_path(s1, s2, psi=2)
-<<<<<<< HEAD
-        try:
-=======
         if not dtwvis.test_without_visualization():
->>>>>>> bce1efda
             if directory:
                 dtwvis.plot_warpingpaths(s1, s2, paths, path, filename=str(directory / "test_psi_dtw_1a.png"))
             # print(paths[:,:])
             # dtwvis.plot_warping(s1, s2, path, filename=os.path.expanduser("~/Desktop/test_psi_dtw_1_1.png"))
             # path = dtw.best_path(paths)
             # dtwvis.plot_warpingpaths(s1, s2, paths, path, filename=os.path.expanduser("~/Desktop/test_psi_dtw_1_2.png"))
-<<<<<<< HEAD
-        except MatplotlibException:
-            pass
-=======
->>>>>>> bce1efda
         np.testing.assert_equal(d, 0.0)
 
 
@@ -160,20 +130,11 @@
         s2 = np.array([1,0.93163,0.094486,0.094486,0.038006,0.080366,0.080366,0.052126,0.080366,0.12273,0.22157,0.29217,0.41925,0.48985,0.39101,0.39101,0.30629,0.24981,0.19333,0.080366,-0.0043544,-0.018474,-0.089075,-0.11731,-0.14555,-0.17379,-0.21615,-0.27263,-0.20203,-0.315,-0.25851,-0.17379,-0.28675,-0.24439,0.16509,-0.11731,-1.0069,-1.9812,-2.4895,-2.786,-2.9272,-2.4612,-2.0518,-1.8964,-1.8258,-1.7411,-1.6705,-1.2893,-0.99276,-0.65388,-0.37148,-0.30087,-0.046714,0.30629,0.53221,0.65929,0.65929,0.72989,0.74401,0.87109,0.89933,0.95581,0.96993,1.0546,1.1394,1.2523,1.2523,1.2947,1.3088,1.3512,1.2806,1.2806,1.1394,1.097,0.89933,0.72989,0.67341,0.54633,0.37689,0.23569,0.10861,0.080366,-0.074955])
         d, paths = dtw.warping_paths(s1, s2, psi=2, window=5)
         path = dtw.warping_path(s1, s2, psi=2)
-<<<<<<< HEAD
-        try:
-=======
         if not dtwvis.test_without_visualization():
->>>>>>> bce1efda
             if directory:
                 dtwvis.plot_warping(s1, s2, path, filename=str(directory / "warping.png"))
                 path = dtw.best_path(paths)
                 dtwvis.plot_warpingpaths(s1, s2, paths, path, filename=str(directory / "warpingpaths.png"))
-<<<<<<< HEAD
-        except MatplotlibException:
-            pass
-=======
->>>>>>> bce1efda
 
 
 if __name__ == "__main__":
