import os
import sys
import math
import tempfile
import pytest
import logging
from pathlib import Path

from dtaidistance import dtw, clustering, util_numpy
<<<<<<< HEAD
from dtaidistance.exceptions import NumpyException, MatplotlibException
=======
>>>>>>> bce1efda
import dtaidistance.dtw_visualisation as dtwvis


directory = None
logger = logging.getLogger("be.kuleuven.dtai.distance")
numpyonly = pytest.mark.skipif("util_numpy.test_without_numpy()")
scipyonly = pytest.mark.skipif("util_numpy.test_without_scipy()")


@scipyonly
@numpyonly
def test_bug1():
    with util_numpy.test_uses_numpy() as np:
        series = np.array([
            [0., 0, 1, 2, 1, 0, 1, 0, 0],
            [0., 1, 2, 0, 0, 0, 0, 0, 0],
            [1., 2, 0, 0, 0, 0, 0, 1, 1],
            [0., 0, 1, 2, 1, 0, 1, 0, 0],
            [0., 1, 2, 0, 0, 0, 0, 0, 0],
            [1., 2, 0, 0, 0, 0, 0, 1, 1]])
        model = clustering.LinkageTree(dtw.distance_matrix_fast, {})
        cluster_idx = model.fit(series)

        if directory:
            hierarchy_fn = directory / "hierarchy.png"
        else:
            file = tempfile.NamedTemporaryFile()
            hierarchy_fn = Path(file.name + "_hierarchy.png")
<<<<<<< HEAD
        try:
            model.plot(hierarchy_fn)
            print("Figure saved to", hierarchy_fn)
        except MatplotlibException:
            pass
=======
        if not dtwvis.test_without_visualization():
            model.plot(hierarchy_fn)
            print("Figure saved to", hierarchy_fn)
>>>>>>> bce1efda


@numpyonly
def test_bug2():
    with util_numpy.test_uses_numpy() as np:
        s1 = np.array([0, 0, 1, 2, 1, 0, 1, 0, 0], dtype=np.double)
        s2 = np.array([0.0, 1, 2, 0, 0, 0, 0, 0, 0])
        d1a = dtw.distance_fast(s1, s2, window=2)
        d1b = dtw.distance(s1, s2, window=2)

        if directory:
            fn = directory / "warpingpaths.png"
        else:
            file = tempfile.NamedTemporaryFile()
            fn = Path(file.name + "_warpingpaths.png")
        d2, paths = dtw.warping_paths(s1, s2, window=2)
        best_path = dtw.best_path(paths)
<<<<<<< HEAD
        try:
            dtwvis.plot_warpingpaths(s1, s2, paths, best_path, filename=fn, shownumbers=False)
            print("Figure saved to", fn)
        except MatplotlibException:
            pass
=======
        if not dtwvis.test_without_visualization():
            dtwvis.plot_warpingpaths(s1, s2, paths, best_path, filename=fn, shownumbers=False)
            print("Figure saved to", fn)
>>>>>>> bce1efda

        assert d1a == pytest.approx(d2)
        assert d1b == pytest.approx(d2)


@scipyonly
@numpyonly
def test_bug3():
    with util_numpy.test_uses_numpy() as np:
        series = np.array([
            np.array([1, 2, 1]),
            np.array([0., 1, 2, 0, 0, 0, 0, 0, 0]),
            np.array([1., 2, 0, 0, 0, 0, 0, 1, 1, 3, 4, 5]),
            np.array([0., 0, 1, 2, 1, 0, 1]),
            np.array([0., 1, 2, 0, 0, 0, 0, 0]),
            np.array([1., 2, 0, 0, 0, 0, 0, 1, 1])])
        ds = dtw.distance_matrix(series)
        print(ds)

        model = clustering.LinkageTree(dtw.distance_matrix, {})
        cluster_idx = model.fit(series)
        print(cluster_idx)

        if directory:
            fn = directory / "bug3.png"
        else:
            file = tempfile.NamedTemporaryFile()
            fn = Path(file.name + "_bug3.png")

<<<<<<< HEAD
        try:
            model.plot(fn, show_ts_label=True)
        except MatplotlibException:
            pass
=======
        if not dtwvis.test_without_visualization():
            model.plot(fn, show_ts_label=True)
>>>>>>> bce1efda


@numpyonly
def test_bug4():
    with util_numpy.test_uses_numpy() as np:
        s1 = np.array([0., 0, 1, 2, 1, 0, 1, 0, 0, 2, 1, 0, 0])
        s2 = np.array([0., 1, 2, 3, 1, 0, 0, 0, 2, 1, 0, 0, 0])
        path = dtw.warping_path(s1, s2)

        if directory:
            fn = directory / "bug4.png"
        else:
            file = tempfile.NamedTemporaryFile()
            fn = Path(file.name + "_bug4.png")

<<<<<<< HEAD
        try:
            dtwvis.plot_warping(s1, s2, path, filename=str(fn))
        except MatplotlibException:
            pass
=======
        if not dtwvis.test_without_visualization():
            dtwvis.plot_warping(s1, s2, path, filename=str(fn))
>>>>>>> bce1efda


if __name__ == "__main__":
    logger.setLevel(logging.INFO)
    sh = logging.StreamHandler(sys.stdout)
    formatter = logging.Formatter('%(message)s')
    sh.setFormatter(formatter)
    logger.addHandler(sh)
    logger.propagate = 0
    directory = Path(os.environ.get('TESTDIR', Path(__file__).parent))
    print(f"Saving files to {directory}")
    # test_bug1()
    test_bug2()
    # test_bug3()
    # test_bug4()<|MERGE_RESOLUTION|>--- conflicted
+++ resolved
@@ -7,10 +7,6 @@
 from pathlib import Path
 
 from dtaidistance import dtw, clustering, util_numpy
-<<<<<<< HEAD
-from dtaidistance.exceptions import NumpyException, MatplotlibException
-=======
->>>>>>> bce1efda
 import dtaidistance.dtw_visualisation as dtwvis
 
 
@@ -39,17 +35,9 @@
         else:
             file = tempfile.NamedTemporaryFile()
             hierarchy_fn = Path(file.name + "_hierarchy.png")
-<<<<<<< HEAD
-        try:
-            model.plot(hierarchy_fn)
-            print("Figure saved to", hierarchy_fn)
-        except MatplotlibException:
-            pass
-=======
         if not dtwvis.test_without_visualization():
             model.plot(hierarchy_fn)
             print("Figure saved to", hierarchy_fn)
->>>>>>> bce1efda
 
 
 @numpyonly
@@ -67,17 +55,9 @@
             fn = Path(file.name + "_warpingpaths.png")
         d2, paths = dtw.warping_paths(s1, s2, window=2)
         best_path = dtw.best_path(paths)
-<<<<<<< HEAD
-        try:
-            dtwvis.plot_warpingpaths(s1, s2, paths, best_path, filename=fn, shownumbers=False)
-            print("Figure saved to", fn)
-        except MatplotlibException:
-            pass
-=======
         if not dtwvis.test_without_visualization():
             dtwvis.plot_warpingpaths(s1, s2, paths, best_path, filename=fn, shownumbers=False)
             print("Figure saved to", fn)
->>>>>>> bce1efda
 
         assert d1a == pytest.approx(d2)
         assert d1b == pytest.approx(d2)
@@ -107,15 +87,8 @@
             file = tempfile.NamedTemporaryFile()
             fn = Path(file.name + "_bug3.png")
 
-<<<<<<< HEAD
-        try:
-            model.plot(fn, show_ts_label=True)
-        except MatplotlibException:
-            pass
-=======
         if not dtwvis.test_without_visualization():
             model.plot(fn, show_ts_label=True)
->>>>>>> bce1efda
 
 
 @numpyonly
@@ -131,15 +104,8 @@
             file = tempfile.NamedTemporaryFile()
             fn = Path(file.name + "_bug4.png")
 
-<<<<<<< HEAD
-        try:
-            dtwvis.plot_warping(s1, s2, path, filename=str(fn))
-        except MatplotlibException:
-            pass
-=======
         if not dtwvis.test_without_visualization():
             dtwvis.plot_warping(s1, s2, path, filename=str(fn))
->>>>>>> bce1efda
 
 
 if __name__ == "__main__":
