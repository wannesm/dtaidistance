# Python: "3.10" "3.11" "3.12"
# Older versions than 3.8 do not support f-strings
# Older versions than 3.10 do not support Numpy 2


name: Python package

on:
  workflow_dispatch:
  push:
    branches: [ deploy ]
  # pull_request:
  #   branches: [ deploy ]

jobs:

  # # Does not produce manylinux that is required for twine
  # build_unix:
  #   name: Build wheels on ${{ matrix.os }}
  #   runs-on: ${{ matrix.os }}
  #   strategy:
  #     fail-fast: true
  #     matrix:
  #       # os: [ubuntu-20.04,ubuntu-18.04]
  #       # python-version: ["3.8","3.9","3.10"]
  #       os: [ubuntu-18.04]
  #       python-version: ["3.9"]
  #   steps:
  #   - uses: actions/checkout@v4
  #   - name: Set up Python ${{ matrix.python-version }}
  #     uses: actions/setup-python@v5
  #     with:
  #       python-version: ${{ matrix.python-version }}
  #   - name: Install dependencies
  #     run: |
  #       python -m pip install --upgrade pip
  #       python -m pip install pytest pytest-benchmark build
  #       python -m pip install numpy scipy matplotlib>=3.0.0
  #       if [ -f requirements.txt ]; then pip install -r requirements.txt; fi
  #   - name: Compile and install
  #     run: |
  #       python -m pip install . -v
  #       ls ${{ github.workspace }}/build || true
  #   - name: Test installation
  #     run : |
  #       mv dtaidistance dtaidistance_pkg
  #       python ./util/check_installation.py
  #       mv dtaidistance_pkg dtaidistance
  #   - name: Test with pytest
  #     run: |
  #       mv dtaidistance dtaidistance_pkg
  #       pytest --ignore=venv --benchmark-skip
  #       mv dtaidistance_pkg dtaidistance
  #   - name: Build
  #     run: |
  #       python -m build
  #   - name: Store wheels
  #     uses: actions/upload-artifact@v4
  #     with:
  #       name: wheels
  #       path: dist/*.whl

  build_unix:
    name: Build wheels on ${{ matrix.os }}
    runs-on: ${{ matrix.os }}
    strategy:
      fail-fast: true
      matrix:
        # os: [ubuntu-20.04,ubuntu-18.04]
        # python-version: ["3.8","3.9","3.10"]
        os: [ubuntu-22.04]
        # cibuildwheel will automatically provide all Python versions
        python-version: ["3.10"]
    steps:
    - uses: actions/checkout@v4
    - name: Set up Python ${{ matrix.python-version }}
      uses: actions/setup-python@v5
      with:
        python-version: ${{ matrix.python-version }}
    - name: Install dependencies
      run: |
        python -m pip install --upgrade pip
        python -m pip install cibuildwheel==2.19.1
    - name: Build wheel
      run: |
        python -m cibuildwheel --output-dir dist/
        ls dist/
      env:
        CIBW_BUILD_VERBOSITY: 2
        # cp36-* and cp37-* do not support f-strings
        CIBW_SKIP: cp36-* cp37-* cp38-* cp39-* pp* *-manylinux_i686 *-musllinux_i686 *-musllinux_x86_64
        CIBW_TEST_EXTRAS: "dev"
        CIBW_TEST_COMMAND: pytest --ignore=venv --benchmark-skip {project}/tests
    - name: Store wheels
      uses: actions/upload-artifact@v4
      with:
        name: dist-${{ matrix.os }}-${{ matrix.python-version }}
        path: dist/*.whl


  build_macos:
    name: Build wheels on ${{ matrix.os }}
    runs-on: ${{ matrix.os }}
    strategy:
      fail-fast: true
      matrix:
<<<<<<< HEAD
        os: [macos-13, macos-14]
=======
        os: [macos-14, macos-14-arm64, macos-15, macos-15-arm64]
>>>>>>> c3e85585
        python-version: ["3.10", "3.11", "3.12"]
    steps:
    - uses: actions/checkout@v4
    - name: Install OpenMP
      run: |
        # OpenMP libraries are not installed by default on macos
        clang --version
        clang --version | grep "\(13\.\|14\.\|15\.\)"
        # hardcoded, not ideal
        # https://mac.r-project.org/openmp/
        # This includes only the dynamic library
        curl -O https://mac.r-project.org/openmp/openmp-13.0.0-darwin21-Release.tar.gz
        sudo tar fvxz openmp-13.0.0-darwin21-Release.tar.gz -C /
        ls /usr/local/lib
        ls /usr/local/include
    - name: Set up Python ${{ matrix.python-version }}
      uses: actions/setup-python@v5
      with:
        python-version: ${{ matrix.python-version }}
    - name: Install dependencies
      run: |
        python -m pip install --upgrade pip
        python -m pip install pytest pytest-benchmark build
        python -m pip install numpy scipy matplotlib>=3.0.0
        if [ -f requirements.txt ]; then pip install -r requirements.txt; fi
    - name: Compile and install
      run: |
        export LDFLAGS="-L/usr/local/lib"
        export CPPFLAGS="-I/usr/local/include"
        python -m pip install . -v
        ls ${{ github.workspace }}/build || true
    - name: Test installation
      run : |
        python ./util/check_installation.py
    - name: Test with pytest
      run: |
        export LDFLAGS="-L/usr/local/lib"
        export CPPFLAGS="-I/usr/local/include"
        pytest --ignore=venv --benchmark-skip
    - name: Build
      run: |
        python -m build
        ls dist/
    - name: Store wheels
      uses: actions/upload-artifact@v4
      with:
        name: dist-${{ matrix.os }}-${{ matrix.python-version }}
        path: dist/*.whl

<<<<<<< HEAD
  # Runners are not yet picked up?
  # build_macos_arm:
  #   name: Build wheels on ${{ matrix.os }}
  #   runs-on: ${{ matrix.os }}
  #   strategy:
  #     fail-fast: true
  #     matrix:
  #       os: [macos-13-arm64, macos-14-arm64]  # these runners are not yet being picked up by github actions (yet?)
  #       python-version: ["3.11", "3.12"]
  #   steps:
  #   - uses: actions/checkout@v4
  #   - name: Install OpenMP
  #     run: |
  #       # OpenMP libraries are not installed by default on macos
  #       clang --version
  #       clang --version | grep "\(13\.\|14\.\|15\.\)"
  #       # hardcoded, not ideal
  #       # https://mac.r-project.org/openmp/
  #       # This includes only the dynamic library
  #       curl -O https://mac.r-project.org/openmp/openmp-13.0.0-darwin21-Release.tar.gz
  #       sudo tar fvxz openmp-13.0.0-darwin21-Release.tar.gz -C /
  #       ls /usr/local/lib
  #       ls /usr/local/include
  #   - name: Set up Python ${{ matrix.python-version }}
  #     uses: actions/setup-python@v5
  #     with:
  #       python-version: ${{ matrix.python-version }}
  #   - name: Install dependencies
  #     run: |
  #       python -m pip install --upgrade pip
  #       python -m pip install pytest pytest-benchmark build
  #       python -m pip install numpy scipy matplotlib>=3.0.0
  #       if [ -f requirements.txt ]; then pip install -r requirements.txt; fi
  #   - name: Compile and install
  #     run: |
  #       export LDFLAGS="-L/usr/local/lib"
  #       export CPPFLAGS="-I/usr/local/include"
  #       python -m pip install . -v
  #       ls ${{ github.workspace }}/build || true
  #   - name: Test installation
  #     run : |
  #       mv dtaidistance dtaidistance_pkg
  #       python ./util/check_installation.py
  #       mv dtaidistance_pkg dtaidistance
  #   - name: Test with pytest
  #     run: |
  #       export LDFLAGS="-L/usr/local/lib"
  #       export CPPFLAGS="-I/usr/local/include"
  #       mv dtaidistance dtaidistance_pkg
  #       pytest --ignore=venv --benchmark-skip
  #       mv dtaidistance_pkg dtaidistance
  #   - name: Build
  #     run: |
  #       python -m build
  #   - name: Store wheels
  #     uses: actions/upload-artifact@v4
  #     with:
  #       name: wheels
  #       path: dist/*.whl

=======
>>>>>>> c3e85585

  build_windows:
    name: Build wheels on ${{ matrix.os }}
    runs-on: ${{ matrix.os }}
    strategy:
      fail-fast: true
      matrix:
        os: [ windows-2022 ]  # windows-2019 (produces same filenames as 2022)
        python-version: ["3.10", "3.11", "3.12"]
    steps:
    - uses: actions/checkout@v4
    - name: Set up Python ${{ matrix.python-version }}
      uses: actions/setup-python@v5
      with:
        python-version: ${{ matrix.python-version }}
    - name: Install dependencies
      run: |
        python -m pip install --upgrade pip
        python -m pip install pytest pytest-benchmark pytest-env build cython
        python -m pip install numpy scipy matplotlib>=3.0.0
    - name: Compile and install
      run: |
        python -m pip install . -v
        ls ${{ github.workspace }}/build || true
    - name: Test installation
      run : |
        python ./util/check_installation.py
    - name: Test with pytest
      run: |
<<<<<<< HEAD
        mv dtaidistance dtaidistance_pkg
        pytest --ignore=venv --benchmark-skip -c pytest-noviz.ini
        mv dtaidistance_pkg dtaidistance
=======
        pytest --ignore=venv --benchmark-skip -c pytest-noviz.ini
>>>>>>> c3e85585
    - name: Build
      run: |
        python -m build
        ls dist/
    - name: Store wheels
      uses: actions/upload-artifact@v4
      with:
        name: dist-${{ matrix.os }}-${{ matrix.python-version }}
        path: dist/*.whl


  build_sdist:
    name: Prepare source distribution
    runs-on: ubuntu-latest
    steps:
      - name: Checkout
        uses: actions/checkout@v4
      - name: Setup Python
        uses: actions/setup-python@v5
        with:
          python-version: '3.11'
      - name: Build
        run: |
          python -m pip install build
          python -m build --sdist
      - name: Store artifacts
        uses: actions/upload-artifact@v4
        with:
          name: dist-source
          path: dist/*.tar.gz


  upload_wheels:
    name: Upload wheels to PyPi
    runs-on: ubuntu-latest
    # upload to PyPI on every tag starting with 'v'
    # if: github.event_name == 'push' && startsWith(github.event.ref, 'refs/tags/v')
    needs: [build_unix,build_macos,build_windows,build_sdist]

    steps:
      - uses: actions/download-artifact@v4
        with:
          pattern: dist-*
          merge-multiple: true
          path: dist

      - name: Install twine
        run: python -m pip install --upgrade twine

      - name: Check distribution with twine
        run: twine check dist/*

      - name: Publish package to PyPI
        uses: pypa/gh-action-pypi-publish@release/v1
        with:
          user: __token__
          password: ${{ secrets.PYPI_API_TOKEN }}
          packages_dir: dist/
<<<<<<< HEAD

  # test_upload_wheels:
  #   name: Upload wheels to TestPyPi
  #   runs-on: ubuntu-latest
  #   # upload to PyPI on every tag starting with 'v'
  #   # if: github.event_name == 'push' && startsWith(github.event.ref, 'refs/tags/v')
  #   needs: [build_unix,build_macos,build_windows,build_sdist]
  #   # needs: [build_unix]
  #   steps:
  #     - uses: actions/download-artifact@v4
  #       with:
  #         name: wheels
  #         path: dist

  #     - name: Publish package to TestPyPI
  #       uses: pypa/gh-action-pypi-publish@release/v1
  #       with:
  #         user: __token__
  #         password: ${{ secrets.TEST_PYPI_API_TOKEN_TEST }}
  #         repository_url: https://test.pypi.org/legacy/
=======
>>>>>>> c3e85585
<|MERGE_RESOLUTION|>--- conflicted
+++ resolved
@@ -104,11 +104,7 @@
     strategy:
       fail-fast: true
       matrix:
-<<<<<<< HEAD
-        os: [macos-13, macos-14]
-=======
         os: [macos-14, macos-14-arm64, macos-15, macos-15-arm64]
->>>>>>> c3e85585
         python-version: ["3.10", "3.11", "3.12"]
     steps:
     - uses: actions/checkout@v4
@@ -158,69 +154,6 @@
         name: dist-${{ matrix.os }}-${{ matrix.python-version }}
         path: dist/*.whl
 
-<<<<<<< HEAD
-  # Runners are not yet picked up?
-  # build_macos_arm:
-  #   name: Build wheels on ${{ matrix.os }}
-  #   runs-on: ${{ matrix.os }}
-  #   strategy:
-  #     fail-fast: true
-  #     matrix:
-  #       os: [macos-13-arm64, macos-14-arm64]  # these runners are not yet being picked up by github actions (yet?)
-  #       python-version: ["3.11", "3.12"]
-  #   steps:
-  #   - uses: actions/checkout@v4
-  #   - name: Install OpenMP
-  #     run: |
-  #       # OpenMP libraries are not installed by default on macos
-  #       clang --version
-  #       clang --version | grep "\(13\.\|14\.\|15\.\)"
-  #       # hardcoded, not ideal
-  #       # https://mac.r-project.org/openmp/
-  #       # This includes only the dynamic library
-  #       curl -O https://mac.r-project.org/openmp/openmp-13.0.0-darwin21-Release.tar.gz
-  #       sudo tar fvxz openmp-13.0.0-darwin21-Release.tar.gz -C /
-  #       ls /usr/local/lib
-  #       ls /usr/local/include
-  #   - name: Set up Python ${{ matrix.python-version }}
-  #     uses: actions/setup-python@v5
-  #     with:
-  #       python-version: ${{ matrix.python-version }}
-  #   - name: Install dependencies
-  #     run: |
-  #       python -m pip install --upgrade pip
-  #       python -m pip install pytest pytest-benchmark build
-  #       python -m pip install numpy scipy matplotlib>=3.0.0
-  #       if [ -f requirements.txt ]; then pip install -r requirements.txt; fi
-  #   - name: Compile and install
-  #     run: |
-  #       export LDFLAGS="-L/usr/local/lib"
-  #       export CPPFLAGS="-I/usr/local/include"
-  #       python -m pip install . -v
-  #       ls ${{ github.workspace }}/build || true
-  #   - name: Test installation
-  #     run : |
-  #       mv dtaidistance dtaidistance_pkg
-  #       python ./util/check_installation.py
-  #       mv dtaidistance_pkg dtaidistance
-  #   - name: Test with pytest
-  #     run: |
-  #       export LDFLAGS="-L/usr/local/lib"
-  #       export CPPFLAGS="-I/usr/local/include"
-  #       mv dtaidistance dtaidistance_pkg
-  #       pytest --ignore=venv --benchmark-skip
-  #       mv dtaidistance_pkg dtaidistance
-  #   - name: Build
-  #     run: |
-  #       python -m build
-  #   - name: Store wheels
-  #     uses: actions/upload-artifact@v4
-  #     with:
-  #       name: wheels
-  #       path: dist/*.whl
-
-=======
->>>>>>> c3e85585
 
   build_windows:
     name: Build wheels on ${{ matrix.os }}
@@ -250,13 +183,7 @@
         python ./util/check_installation.py
     - name: Test with pytest
       run: |
-<<<<<<< HEAD
-        mv dtaidistance dtaidistance_pkg
         pytest --ignore=venv --benchmark-skip -c pytest-noviz.ini
-        mv dtaidistance_pkg dtaidistance
-=======
-        pytest --ignore=venv --benchmark-skip -c pytest-noviz.ini
->>>>>>> c3e85585
     - name: Build
       run: |
         python -m build
@@ -315,26 +242,3 @@
           user: __token__
           password: ${{ secrets.PYPI_API_TOKEN }}
           packages_dir: dist/
-<<<<<<< HEAD
-
-  # test_upload_wheels:
-  #   name: Upload wheels to TestPyPi
-  #   runs-on: ubuntu-latest
-  #   # upload to PyPI on every tag starting with 'v'
-  #   # if: github.event_name == 'push' && startsWith(github.event.ref, 'refs/tags/v')
-  #   needs: [build_unix,build_macos,build_windows,build_sdist]
-  #   # needs: [build_unix]
-  #   steps:
-  #     - uses: actions/download-artifact@v4
-  #       with:
-  #         name: wheels
-  #         path: dist
-
-  #     - name: Publish package to TestPyPI
-  #       uses: pypa/gh-action-pypi-publish@release/v1
-  #       with:
-  #         user: __token__
-  #         password: ${{ secrets.TEST_PYPI_API_TOKEN_TEST }}
-  #         repository_url: https://test.pypi.org/legacy/
-=======
->>>>>>> c3e85585
