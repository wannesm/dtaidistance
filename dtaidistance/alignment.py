--- conflicted
+++ resolved
@@ -126,18 +126,6 @@
         opi, opj = ops[order[c]]
         i, j = i + opi, j + opj
         p.append((i - 1, j - 1))
-<<<<<<< HEAD
-    p.pop()
-    p.reverse()
-    if s1 is not None:
-        s1a = []
-        s1ip = -1
-        for s1i, s1j in p:
-            if s1i == s1ip + 1:
-                s1a.append(s1[s1i])
-            else:
-                print(s1a, s1i, s1ip)
-=======
     while i > 0:
         i -= 1
         p.append((i -1, j - 1))
@@ -157,7 +145,6 @@
                 s2a.append(s2[s2ip])
         elif s1i == s1ip:
             if s1a is not None:
->>>>>>> a741754a
                 s1a.append(gap)
             if s2a is not None:
                 s2a.append(s2[s2ip])
